--- conflicted
+++ resolved
@@ -743,10 +743,7 @@
 			//TODO update point
 			if sm.Lead != wlead {
 				t.Errorf("#%d, sm.Lead = %d, want %d", i, sm.Lead, wlead)
-<<<<<<< HEAD
 				return
-=======
->>>>>>> c7fa725b
 			}
 		}
 	}
